--- conflicted
+++ resolved
@@ -173,11 +173,11 @@
     printf("Global options:\n");
     printf("  --json, -j               Return JSON for any command (client-wrapped)\n\n");
     printf("Layer Management Commands:\n");
-    printf("  add <image> [shift_multiplier=..] [opacity=..] [uv_offset.x=..] [uv_offset.y=..] [z=..]\n");
+    printf("  add <image> [scale=..] [opacity=..] [x=..] [y=..] [z=..]\n");
     printf("      Add a new layer with the specified image\n");
-    printf("      shift_multiplier: per-layer parallax multiplier (0.0-5.0, default: 1.0; 0 disables movement)\n");
+    printf("      scale: parallax shift multiplier (0.1-5.0, default: 1.0)\n");
     printf("      opacity: layer opacity (0.0-1.0, default: 1.0)\n");
-    printf("      uv_offset.x, uv_offset.y: UV pan offsets (normalized, e.g., -0.10..0.10)\n");
+    printf("      x,y: UV pan offsets (normalized, e.g., -0.10..0.10)\n");
     printf("      z: z-order (0-31, default: next)\n\n");
 
     printf("  remove <id>\n");
@@ -185,8 +185,8 @@
 
     printf("  modify <id> <property> <value>\n");
     printf("      Modify a layer property\n");
-    printf("      Properties: shift_multiplier, opacity, uv_offset.x, uv_offset.y, z, visible, blur,\n");
-    printf("                  fit, content_scale, align.x, align.y, overflow, tile.x, tile.y, margin_px.x, margin_px.y\n");
+    printf("      Properties: scale, opacity, x, y, z, visible, hidden, blur,\n");
+    printf("                  fit, content_scale, align_x, align_y, overflow, tile.x, tile.y, margin.x, margin.y\n");
     printf("        - x, y are UV pan offsets (normalized),\n");
     printf("          typical range: -0.10 .. 0.10 (1.00 = full texture width/height)\n\n");
 
@@ -200,20 +200,19 @@
 
     /* System commands early to keep help concise for tests */
     printf("System Commands:\n");
-    printf("  status [--json|-j] [--long|-l]\n");
-    printf("      Show daemon status and statistics (use --long for details)\n\n");
+    printf("  status\n");
+    printf("      Show daemon status and statistics\n\n");
     printf("  reload\n");
     printf("      Reload configuration file\n\n");
 
     printf("Runtime Settings Commands:\n");
     printf("  set <property> <value>\n");
     printf("      Set a runtime property\n");
-    printf("      Canonical: render.fps, parallax.shift_pixels, animation.duration, animation.easing\n");
-    printf("      Aliases:   fps, shift, duration, easing (kept for compatibility)\n\n");
+    printf("      Properties: fps, shift, duration, easing,\n");
+    printf("                 blur_passes, blur_size, debug\n\n");
 
     printf("  get <property>\n");
-    printf("      Get current value of a property\n");
-    printf("      Use canonical dotted keys (e.g., parallax.shift_pixels); aliases supported.\n\n");
+    printf("      Get current value of a property\n\n");
 
     /* Z-order utilities */
     printf("Z-order Utilities:\n");
@@ -252,15 +251,6 @@
     printf("Parameters:\n");
     printf("  image               Path to an image file (png, jpg, etc.)\n");
     printf("  Properties (examples):\n");
-<<<<<<< HEAD
-    printf("    shift_multiplier 0.9 Parallax multiplier (0.0..5.0; 0 = no movement)\n");
-    printf("    opacity 0.8         Opacity (0.0..1.0)\n");
-    printf("    uv_offset.x -0.01 uv_offset.y 0.02  UV pan offsets (normalized)\n");
-    printf("    z 5                 Z-order (0..31)\n");
-    printf("    fit contain         Fit mode: stretch|cover|contain|fit_width|fit_height\n");
-    printf("    align.x 0.5         Horizontal alignment (0..1)\n");
-    printf("    align.y 0.1         Vertical alignment (0..1)\n");
-=======
     printf("    scale 0.9           Parallax multiplier (0.1..5.0)\n");
     printf("    opacity 0.8         Opacity (0.0..1.0)\n");
     printf("    x -0.01 y 0.02      UV pan offsets (normalized)\n");
@@ -268,20 +258,10 @@
     printf("    fit contain         Fit mode: stretch|cover|contain|fit_width|fit_height\n");
     printf("    align_x 0.5         Horizontal alignment (0..1)\n");
     printf("    align_y 0.1         Vertical alignment (0..1)\n");
->>>>>>> a1d41dc2
     printf("    content_scale 1.2   Content scale (>0)\n");
     printf("    overflow repeat_x   Overflow mode\n");
     printf("    tile.x true         Tile X (true/false)\n");
     printf("    tile.y false        Tile Y (true/false)\n");
-<<<<<<< HEAD
-    printf("    margin_px.x 10      Margin X in px (>=0)\n");
-    printf("    margin_px.y 20      Margin Y in px (>=0)\n");
-    printf("    blur 1.5            Blur amount (>=0)\n");
-    printf("    hidden true         Hide layer initially\n\n");
-    printf("Examples:\n");
-    printf("  hyprlax ctl add ~/Pictures/bg.jpg opacity=0.9 shift_multiplier=0.3\n");
-    printf("  hyprlax ctl add layer.png uv_offset.x 0.05 uv_offset.y -0.02 z 10 fit cover\n");
-=======
     printf("    margin.x 10         Margin X in px (>=0)\n");
     printf("    margin.y 20         Margin Y in px (>=0)\n");
     printf("    blur 1.5            Blur amount (>=0)\n");
@@ -289,7 +269,6 @@
     printf("Examples:\n");
     printf("  hyprlax ctl add ~/Pictures/bg.jpg opacity=0.9 scale=0.3\n");
     printf("  hyprlax ctl add layer.png x 0.05 y -0.02 z 10 fit cover\n");
->>>>>>> a1d41dc2
 }
 
 static void help_remove(void) {
@@ -302,30 +281,15 @@
     printf("Usage: hyprlax ctl modify <id> <property> <value>\n\n");
     printf("Description:\n  Change a property on an existing layer.\n\n");
     printf("Properties:\n");
-<<<<<<< HEAD
-    printf("  shift_multiplier <f> Parallax shift multiplier (0.0..5.0; 0 = no movement)\n");
-    printf("  opacity <f>         0.0..1.0\n");
-    printf("  uv_offset.x <f>, uv_offset.y <f>  UV pan offsets (normalized); typical -0.10..0.10\n");
-=======
     printf("  scale <f>           Parallax shift multiplier (0.1..5.0)\n");
     printf("  opacity <f>         0.0..1.0\n");
     printf("  x <f>, y <f>        UV pan offsets (normalized); typical -0.10..0.10\n");
->>>>>>> a1d41dc2
     printf("  z <i>               0..31 (reorders z; list is re-sorted)\n");
     printf("  visible <bool>      true/false (alias of hidden=false)\n");
     printf("  hidden <bool>       true/false\n");
     printf("  blur <f>            Blur amount\n");
     printf("  fit <mode>          stretch|cover|contain|fit_width|fit_height\n");
     printf("  content_scale <f>   Content scale factor > 0\n");
-<<<<<<< HEAD
-    printf("  align.x <f>         0.0..1.0\n");
-    printf("  align.y <f>         0.0..1.0\n");
-    printf("  overflow <mode>     repeat_edge|repeat|repeat_x|repeat_y|none|inherit\n");
-    printf("  tile.x <bool>       true/false\n");
-    printf("  tile.y <bool>       true/false\n");
-    printf("  margin_px.x <px>    Margin in pixels (effective with overflow)\n");
-    printf("  margin_px.y <px>    Margin in pixels (effective with overflow)\n\n");
-=======
     printf("  align_x <f>         0.0..1.0\n");
     printf("  align_y <f>         0.0..1.0\n");
     printf("  overflow <mode>     repeat_edge|repeat|repeat_x|repeat_y|none|inherit\n");
@@ -333,7 +297,6 @@
     printf("  tile.y <bool>       true/false\n");
     printf("  margin.x <px>       Margin in pixels (effective with overflow)\n");
     printf("  margin.y <px>       Margin in pixels (effective with overflow)\n\n");
->>>>>>> a1d41dc2
     printf("Examples:\n  hyprlax ctl modify 1 opacity 0.6\n  hyprlax ctl modify 3 z 12\n");
 }
 
