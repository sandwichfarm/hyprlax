--- conflicted
+++ resolved
@@ -65,13 +65,8 @@
     if (token_check_len(property, IPC_MAX_PROP_LEN, "property", response, response_sz)) return 0;
     if (token_check_len(value, IPC_MAX_VALUE_LEN, "value", response, response_sz)) return 0;
 
-<<<<<<< HEAD
-    if (strcmp(property, "shift_multiplier") == 0 || strcmp(property, "scale") == 0) {
-        float v = atof(value); if (v < 0.0f || v > 5.0f) { ipc_errorf(response, response_sz, 1250, "scale out of range (0.0..5.0)\n"); return 0; }
-=======
     if (strcmp(property, "scale") == 0) {
         float v = atof(value); if (v < 0.1f || v > 5.0f) { ipc_errorf(response, response_sz, 1250, "scale out of range (0.1..5.0)\n"); return 0; }
->>>>>>> a1d41dc2
         layer->shift_multiplier = v; layer->shift_multiplier_x = v; layer->shift_multiplier_y = v; return 1;
     } else if (strcmp(property, "opacity") == 0) {
         float v = atof(value); if (v < 0.0f || v > 1.0f) { ipc_errorf(response, response_sz, 1251, "opacity out of range (0.0..1.0)\n"); return 0; }
@@ -80,15 +75,9 @@
         char propbuf[64]; snprintf(propbuf, sizeof(propbuf), "layer.%u.path", layer->id);
         int rc = hyprlax_runtime_set_property(app, propbuf, value);
         if (rc == 0) return 1; ipc_errorf(response, response_sz, 1252, "failed to set path\n"); return 0;
-<<<<<<< HEAD
-    } else if (strcmp(property, "uv_offset.x") == 0 || strcmp(property, "x") == 0) {
-        layer->base_uv_x = (float)atof(value); return 1;
-    } else if (strcmp(property, "uv_offset.y") == 0 || strcmp(property, "y") == 0) {
-=======
     } else if (strcmp(property, "x") == 0) {
         layer->base_uv_x = (float)atof(value); return 1;
     } else if (strcmp(property, "y") == 0) {
->>>>>>> a1d41dc2
         layer->base_uv_y = (float)atof(value); return 1;
     } else if (strcmp(property, "overflow") == 0) {
         int m = overflow_from_string(value);
@@ -98,15 +87,9 @@
         layer->tile_x = str_to_bool(value) ? 1 : 0; return 1;
     } else if (strcmp(property, "tile.y") == 0) {
         layer->tile_y = str_to_bool(value) ? 1 : 0; return 1;
-<<<<<<< HEAD
-    } else if (strcmp(property, "margin_px.x") == 0 || strcmp(property, "margin.x") == 0) {
-        float v = atof(value); if (v < 0.0f) { ipc_errorf(response, response_sz, 1256, "margin.x must be >= 0\n"); return 0; } layer->margin_px_x = v; return 1;
-    } else if (strcmp(property, "margin_px.y") == 0 || strcmp(property, "margin.y") == 0) {
-=======
     } else if (strcmp(property, "margin.x") == 0 || strcmp(property, "margin_px.x") == 0) {
         float v = atof(value); if (v < 0.0f) { ipc_errorf(response, response_sz, 1256, "margin.x must be >= 0\n"); return 0; } layer->margin_px_x = v; return 1;
     } else if (strcmp(property, "margin.y") == 0 || strcmp(property, "margin_px.y") == 0) {
->>>>>>> a1d41dc2
         float v = atof(value); if (v < 0.0f) { ipc_errorf(response, response_sz, 1257, "margin.y must be >= 0\n"); return 0; } layer->margin_px_y = v; return 1;
     } else if (strcmp(property, "blur") == 0) {
         float v = atof(value); if (v < 0.0f) { ipc_errorf(response, response_sz, 1258, "blur must be >= 0\n"); return 0; } layer->blur_amount = v; return 1;
@@ -120,15 +103,9 @@
         return 1;
     } else if (strcmp(property, "content_scale") == 0) {
         float v = atof(value); if (v <= 0.0f) { ipc_errorf(response, response_sz, 1253, "content_scale must be > 0\n"); return 0; } layer->content_scale = v; return 1;
-<<<<<<< HEAD
-    } else if (strcmp(property, "align.x") == 0 || strcmp(property, "align_x") == 0) {
-        layer->align_x = atof(value); if (layer->align_x < 0.0f) layer->align_x = 0.0f; if (layer->align_x > 1.0f) layer->align_x = 1.0f; return 1;
-    } else if (strcmp(property, "align.y") == 0 || strcmp(property, "align_y") == 0) {
-=======
     } else if (strcmp(property, "align_x") == 0) {
         layer->align_x = atof(value); if (layer->align_x < 0.0f) layer->align_x = 0.0f; if (layer->align_x > 1.0f) layer->align_x = 1.0f; return 1;
     } else if (strcmp(property, "align_y") == 0) {
->>>>>>> a1d41dc2
         layer->align_y = atof(value); if (layer->align_y < 0.0f) layer->align_y = 0.0f; if (layer->align_y > 1.0f) layer->align_y = 1.0f; return 1;
     } else if (strcmp(property, "z") == 0) {
         int zv = 0; int rc = parse_int_range(value, 0, 31, &zv);
@@ -464,18 +441,9 @@
                 break;
             }
             /* If the first token looks like an option instead of a path, emit a clearer error */
-<<<<<<< HEAD
-            if (!strncmp(path, "shift_multiplier=", 17) || !strncmp(path, "scale=", 6) || !strncmp(path, "opacity=", 8) ||
-                !strncmp(path, "x=", 2) || !strncmp(path, "y=", 2) || !strncmp(path, "z=", 2) ||
-                !strncmp(path, "uv_offset.x=", 12) || !strncmp(path, "uv_offset.y=", 12) ||
-                !strcmp(path, "shift_multiplier") || !strcmp(path, "scale") || !strcmp(path, "opacity") ||
-                !strcmp(path, "x") || !strcmp(path, "y") || !strcmp(path, "z") ||
-                !strcmp(path, "uv_offset.x") || !strcmp(path, "uv_offset.y")) {
-=======
             if (!strncmp(path, "scale=", 6) || !strncmp(path, "opacity=", 8) ||
                 !strncmp(path, "x=", 2) || !strncmp(path, "y=", 2) || !strncmp(path, "z=", 2) ||
                 !strcmp(path, "scale") || !strcmp(path, "opacity") || !strcmp(path, "x") || !strcmp(path, "y") || !strcmp(path, "z")) {
->>>>>>> a1d41dc2
                 snprintf(response, sizeof(response), "Error: Image path must be the first argument\n");
                 break;
             }
@@ -656,10 +624,10 @@
                     const char *fit_s = (it->fit_mode==LAYER_FIT_STRETCH?"stretch": it->fit_mode==LAYER_FIT_COVER?"cover": it->fit_mode==LAYER_FIT_CONTAIN?"contain": it->fit_mode==LAYER_FIT_WIDTH?"fit_width":"fit_height");
                     char esc[512]; json_escape(it->image_path ? it->image_path : "<memory>", esc, sizeof(esc));
                     int w = snprintf(response + off, sizeof(response) - off,
-                        "{\"id\":%u,\"path\":\"%s\",\"shift_multiplier\":%.3f,\"opacity\":%.3f,\"z\":%d,\"uv_offset\":[%.4f,%.4f],\"fit\":\"%s\",\"align\":[%.3f,%.3f],\"content_scale\":%.3f,\"blur\":%.3f,\"overflow\":\"%s\",\"tile\":[%s,%s],\"margin_px\":[%.1f,%.1f],\"visible\":%s}",
+                        "{\"id\":%u,\"path\":\"%s\",\"shift\":%.3f,\"opacity\":%.3f,\"z\":%d,\"uv\":[%.4f,%.4f],\"fit\":\"%s\",\"align\":[%.3f,%.3f],\"content_scale\":%.3f,\"blur\":%.3f,\"overflow\":\"%s\",\"tile\":[%s,%s],\"margin\":[%.1f,%.1f],\"hidden\":%s}",
                         it->id, esc, it->shift_multiplier, it->opacity, it->z_index,
                         it->base_uv_x, it->base_uv_y, fit_s, it->align_x, it->align_y, it->content_scale, it->blur_amount,
-                        over_s, eff_tile_x?"true":"false", eff_tile_y?"true":"false", eff_mx, eff_my, it->hidden?"false":"true");
+                        over_s, eff_tile_x?"true":"false", eff_tile_y?"true":"false", eff_mx, eff_my, it->hidden?"true":"false");
                     if (w < 0 || off + (size_t)w >= sizeof(response)) { break; }
                     off += (size_t)w;
                 }
@@ -686,11 +654,7 @@
                     float eff_my = (it->margin_px_x != 0.0f || it->margin_px_y != 0.0f) ? it->margin_px_y : app->config.render_margin_px_y;
                     const char *fit_s = (it->fit_mode==LAYER_FIT_STRETCH?"stretch": it->fit_mode==LAYER_FIT_COVER?"cover": it->fit_mode==LAYER_FIT_CONTAIN?"contain": it->fit_mode==LAYER_FIT_WIDTH?"fit_width":"fit_height");
                     int w = snprintf(response + off, sizeof(response) - off,
-<<<<<<< HEAD
-                                     "ID: %u | Path: %s | Shift Multiplier: %.2f | Opacity: %.2f | Z: %d | UV Offset: %.3f,%.3f | Fit: %s | Align: %.2f,%.2f | Content Scale: %.2f | Blur: %.2f | Overflow: %s | Tile: %s/%s | Margin Px: %.1f,%.1f | Visible: %s | Tex: %u | Size: %dx%d\n",
-=======
                                      "ID: %u | Path: %s | Scale: %.2f | Opacity: %.2f | Z: %d | UV: %.3f,%.3f | Fit: %s | Align: %.2f,%.2f | CScale: %.2f | Blur: %.2f | Overflow: %s | Tile: %s/%s | Margin: %.1f,%.1f | Hidden: %s | Tex: %u | Size: %dx%d\n",
->>>>>>> a1d41dc2
                                      it->id, it->image_path ? it->image_path : "<memory>",
                                      it->shift_multiplier, it->opacity, it->z_index,
                                      it->base_uv_x, it->base_uv_y,
@@ -699,7 +663,7 @@
                                      over_s,
                                      eff_tile_x?"true":"false", eff_tile_y?"true":"false",
                                      eff_mx, eff_my,
-                                     it->hidden?"no":"yes",
+                                     it->hidden?"yes":"no",
                                      (unsigned int)it->texture_id, it->width, it->height);
                     if (w < 0 || off + (size_t)w >= sizeof(response)) { break; }
                     off += (size_t)w;
@@ -712,11 +676,7 @@
                     if (filter_hidden >= 0 && (it->hidden ? 1 : 0) != filter_hidden) continue;
                     if (filter_path && (!it->image_path || !strstr(it->image_path, filter_path))) continue;
                     int w = snprintf(response + off, sizeof(response) - off,
-<<<<<<< HEAD
-                                     "%u z=%d op=%.2f shift_multiplier=%.2f blur=%.2f vis=%s path=%s\n",
-=======
                                      "%u z=%d op=%.2f scale=%.2f blur=%.2f hid=%s path=%s\n",
->>>>>>> a1d41dc2
                                      it->id, it->z_index, it->opacity, it->shift_multiplier, it->blur_amount,
                                      it->hidden?"y":"n", it->image_path ? it->image_path : "<memory>");
                     if (w < 0 || off + (size_t)w >= sizeof(response)) { break; }
@@ -817,12 +777,11 @@
 
         case IPC_CMD_GET_STATUS:
             {
-                /* Parse optional --json / --long */
-                bool json = false, longf = false;
+                /* Parse optional --json */
+                bool json = false;
                 char *opt;
                 while ((opt = strtok(NULL, " \n"))) {
                     if (strcmp(opt, "--json") == 0 || strcmp(opt, "-j") == 0) json = true;
-                    else if (strcmp(opt, "--long") == 0 || strcmp(opt, "-l") == 0) longf = true;
                 }
 
                 hyprlax_context_t *app = (hyprlax_context_t*)ctx->app_context;
@@ -841,19 +800,9 @@
                     int ctype = (app && app->compositor) ? app->compositor->type : COMPOSITOR_AUTO;
                     (void)workspace_detect_capabilities(ctype, &tcaps);
 
-                    int eff_over = app ? app->config.render_overflow_mode : 0;
-                    const char *over_s = (eff_over==0?"repeat_edge": eff_over==1?"repeat": eff_over==2?"repeat_x": eff_over==3?"repeat_y": eff_over==4?"none":"inherit");
-                    const char *tilex_s = (app && app->config.render_tile_x) ? "true" : "false";
-                    const char *tiley_s = (app && app->config.render_tile_y) ? "true" : "false";
-                    float mpx = app ? app->config.render_margin_px_x : 0.0f;
-                    float mpy = app ? app->config.render_margin_px_y : 0.0f;
-                    float w_ws = app ? app->config.parallax_workspace_weight : 0.0f;
-                    float w_cur = app ? app->config.parallax_cursor_weight : 0.0f;
-
                     off += snprintf(response + off, sizeof(response) - off,
-                        "{\"running\":true,\"layers\":%d,\"target_fps\":%d,\"fps\":%.2f,\"parallax\":\"%s\",\"shift_pixels\":%.1f,\"parallax_weights\":{\"workspace\":%.3f,\"cursor\":%.3f},\"render\":{\"overflow\":\"%s\",\"tile\":[%s,%s],\"margin_px\":[%.1f,%.1f]},\"compositor\":\"%s\",\"socket\":\"%s\",\"vsync\":%s,\"debug\":%s,\"caps\":{\"steal\":%s,\"move\":%s,\"split\":%s,\"wsets\":%s,\"tags\":%s,\"vstack\":%s},\"monitors\":[",
-                        layers, target_fps, fps, mode, app?app->config.shift_pixels:0.0f, w_ws, w_cur, over_s, tilex_s, tiley_s, mpx, mpy,
-                        comp, ctx->socket_path, vsync?"true":"false", debug?"true":"false",
+                        "{\"running\":true,\"layers\":%d,\"target_fps\":%d,\"fps\":%.2f,\"parallax\":\"%s\",\"compositor\":\"%s\",\"socket\":\"%s\",\"vsync\":%s,\"debug\":%s,\"caps\":{\"steal\":%s,\"move\":%s,\"split\":%s,\"wsets\":%s,\"tags\":%s,\"vstack\":%s},\"monitors\":[",
+                        layers, target_fps, fps, mode, comp, ctx->socket_path, vsync?"true":"false", debug?"true":"false",
                         tcaps.can_steal_workspace?"true":"false",
                         tcaps.supports_workspace_move?"true":"false",
                         tcaps.has_split_plugin?"true":"false",
@@ -880,52 +829,9 @@
                     }
                     if (off + 2 < sizeof(response)) { response[off++] = ']'; response[off++]='}'; response[off++]='\n'; response[off]='\0'; }
                 } else {
-                    if (longf) {
-                        int eff_over = app ? app->config.render_overflow_mode : 0;
-                        const char *over_s = (eff_over==0?"repeat_edge": eff_over==1?"repeat": eff_over==2?"repeat_x": eff_over==3?"repeat_y": eff_over==4?"none":"inherit");
-                        int tile_x = app ? app->config.render_tile_x : 0;
-                        int tile_y = app ? app->config.render_tile_y : 0;
-                        float mpx = app ? app->config.render_margin_px_x : 0.0f;
-                        float mpy = app ? app->config.render_margin_px_y : 0.0f;
-                        float w_ws = app ? app->config.parallax_workspace_weight : 0.0f;
-                        float w_cur = app ? app->config.parallax_cursor_weight : 0.0f;
-                        float spx = app ? app->config.shift_pixels : 0.0f;
-                        snprintf(response, sizeof(response),
-                                 "Status: Active\n"
-                                 "hyprlax running\n"
-                                 "Layers: %d\n"
-                                 "Target FPS: %d\n"
-                                 "FPS: %.1f\n"
-                                 "Parallax: %s\n"
-                                 "Shift Pixels: %.1f\n"
-                                 "Parallax Weights: workspace=%.3f cursor=%.3f\n"
-                                 "Render: overflow=%s tile=%s/%s margin_px=%.1f/%.1f\n"
-                                 "Monitors: %d\n"
-                                 "Compositor: %s\n"
-                                 "Socket: %s\n",
-                                 layers, target_fps, fps, mode, spx, w_ws, w_cur,
-                                 over_s, tile_x?"true":"false", tile_y?"true":"false", mpx, mpy,
-                                 monitors, comp, ctx->socket_path);
-                    } else {
-                        int eff_over = app ? app->config.render_overflow_mode : 0;
-                        const char *over_s = (eff_over==0?"repeat_edge": eff_over==1?"repeat": eff_over==2?"repeat_x": eff_over==3?"repeat_y": eff_over==4?"none":"inherit");
-                        int tile_x = app ? app->config.render_tile_x : 0;
-                        int tile_y = app ? app->config.render_tile_y : 0;
-                        snprintf(response, sizeof(response),
-                                 "Status: Active\n"
-                                 "hyprlax running\n"
-                                 "Layers: %d\n"
-                                 "Target FPS: %d\n"
-                                 "FPS: %.1f\n"
-                                 "Parallax: %s\n"
-                                 "Render: overflow=%s tile=%s/%s\n"
-                                 "Monitors: %d\n"
-                                 "Compositor: %s\n"
-                                 "Socket: %s\n",
-                                 layers, target_fps, fps, mode,
-                                 over_s, tile_x?"true":"false", tile_y?"true":"false",
-                                 monitors, comp, ctx->socket_path);
-                    }
+                    snprintf(response, sizeof(response),
+                             "Status: Active\nhyprlax running\nLayers: %d\nTarget FPS: %d\nFPS: %.1f\nParallax: %s\nMonitors: %d\nCompositor: %s\nSocket: %s\n",
+                             layers, target_fps, fps, mode, monitors, comp, ctx->socket_path);
                 }
                 success = true;
                 break;
@@ -955,22 +861,22 @@
             hyprlax_context_t *app_set = (hyprlax_context_t*)ctx->app_context;
             if (!app_set) { ipc_errorf(response, sizeof(response), 1300, "Runtime settings not available\n"); break; }
             bool handled = false;
-            if (strcmp(property, "fps") == 0 || strcmp(property, "render.fps") == 0) {
+            if (strcmp(property, "fps") == 0) {
                 int iv = 0; int rc = parse_int_range(value, 30, 240, &iv);
                 if (rc <= 0) { ipc_errorf(response, sizeof(response), rc==0?1210:1211, rc==0?"invalid fps\n":"fps out of range (30..240)\n"); break; }
                 app_set->config.target_fps = iv; handled = true;
             }
-            else if (strcmp(property, "shift") == 0 || strcmp(property, "parallax.shift_pixels") == 0) {
+            else if (strcmp(property, "shift") == 0) {
                 double dv = 0.0; int rc = parse_double_range(value, 0.0, 1000.0, &dv);
                 if (rc <= 0) { ipc_errorf(response, sizeof(response), rc==0?1212:1213, rc==0?"invalid shift\n":"shift out of range (0..1000)\n"); break; }
                 app_set->config.shift_pixels = (float)dv; handled = true;
             }
-            else if (strcmp(property, "duration") == 0 || strcmp(property, "animation.duration") == 0) {
+            else if (strcmp(property, "duration") == 0) {
                 double dv = 0.0; int rc = parse_double_range(value, 0.1, 10.0, &dv);
                 if (rc <= 0) { ipc_errorf(response, sizeof(response), rc==0?1214:1215, rc==0?"invalid duration\n":"duration out of range (0.1..10.0)\n"); break; }
                 app_set->config.animation_duration = (float)dv; handled = true;
             }
-            else if (strcmp(property, "easing") == 0 || strcmp(property, "animation.easing") == 0) { app_set->config.default_easing = easing_from_string(value); handled = true; }
+            else if (strcmp(property, "easing") == 0) { app_set->config.default_easing = easing_from_string(value); handled = true; }
             if (!handled) {
                 int rc = hyprlax_runtime_set_property(app_set, property, value);
                 if (rc == 0) { snprintf(response, sizeof(response), "OK\n"); success = true; break; }
@@ -994,10 +900,10 @@
 
             hyprlax_context_t *app_get = (hyprlax_context_t*)ctx->app_context;
             if (!app_get) { ipc_errorf(response, sizeof(response), 1300, "Runtime settings not available\n"); break; }
-            if (strcmp(property, "fps") == 0 || strcmp(property, "render.fps") == 0) { snprintf(response, sizeof(response), "%d\n", app_get->config.target_fps); success = true; break; }
-            if (strcmp(property, "shift") == 0 || strcmp(property, "parallax.shift_pixels") == 0) { snprintf(response, sizeof(response), "%.1f\n", app_get->config.shift_pixels); success = true; break; }
-            if (strcmp(property, "duration") == 0 || strcmp(property, "animation.duration") == 0) { snprintf(response, sizeof(response), "%.3f\n", app_get->config.animation_duration); success = true; break; }
-            if (strcmp(property, "easing") == 0 || strcmp(property, "animation.easing") == 0) { snprintf(response, sizeof(response), "%s\n", easing_to_string(app_get->config.default_easing)); success = true; break; }
+            if (strcmp(property, "fps") == 0) { snprintf(response, sizeof(response), "%d\n", app_get->config.target_fps); success = true; break; }
+            if (strcmp(property, "shift") == 0) { snprintf(response, sizeof(response), "%.1f\n", app_get->config.shift_pixels); success = true; break; }
+            if (strcmp(property, "duration") == 0) { snprintf(response, sizeof(response), "%.3f\n", app_get->config.animation_duration); success = true; break; }
+            if (strcmp(property, "easing") == 0) { snprintf(response, sizeof(response), "%s\n", easing_to_string(app_get->config.default_easing)); success = true; break; }
             if (hyprlax_runtime_get_property(app_get, property, response, sizeof(response)) == 0) {
                 size_t len = strlen(response); if (len < sizeof(response) - 1) response[len++] = '\n', response[len] = '\0';
                 success = true;
@@ -1169,7 +1075,7 @@
         for (int i = 0; i < ctx->layer_count; i++) {
             layer_t *layer = ctx->layers[i]; if (!layer) continue;
             int w = snprintf(result + off, IPC_MAX_MESSAGE_SIZE - off,
-                "ID: %u | Path: %s | Shift Multiplier: %.2f | Opacity: %.2f | Position: (%.2f, %.2f) | Z: %d | Visible: %s\n",
+                "ID: %u | Path: %s | Scale: %.2f | Opacity: %.2f | Position: (%.2f, %.2f) | Z: %d | Visible: %s\n",
                 layer->id, layer->image_path, layer->scale, layer->opacity,
                 layer->x_offset, layer->y_offset, layer->z_index,
                 layer->visible ? "yes" : "no");
@@ -1183,7 +1089,7 @@
     char *out = malloc(IPC_MAX_MESSAGE_SIZE); if (!out) return NULL; out[0] = '\0'; size_t off = 0;
     for (parallax_layer_t *it = app->layers; it; it = it->next) {
         int w = snprintf(out + off, IPC_MAX_MESSAGE_SIZE - off,
-                         "ID: %u | Path: %s | Shift Multiplier: %.2f | Opacity: %.2f | Z: %d\n",
+                         "ID: %u | Path: %s | Shift: %.2f | Opacity: %.2f | Z: %d\n",
                          it->id, it->image_path ? it->image_path : "<memory>", it->shift_multiplier, it->opacity, it->z_index);
         if (w < 0 || off + (size_t)w >= IPC_MAX_MESSAGE_SIZE)
             break;
